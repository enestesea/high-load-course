--- conflicted
+++ resolved
@@ -54,7 +54,7 @@
     override val rateLimiter: CoroutineRateLimiter
         get() = _ratelimiter
 
-    private val _window =NonBlockingOngoingWindow(parallelRequests)
+    private val _window = NonBlockingOngoingWindow(parallelRequests)
     override val window: NonBlockingOngoingWindow
         get() = _window
 
@@ -91,8 +91,6 @@
                 paymentESService.update(paymentId) {
                     it.logProcessing(body.result, now(), transactionId, reason = body.message)
                 }
-
-                accountProcessingInfo.requestCounter.decrementAndGet()
             }
 
             override fun onFailure(call: Call, e: IOException) {
@@ -103,30 +101,16 @@
                         }
                     }
 
-<<<<<<< HEAD
-                else -> {
-                    logger.error("[$accountName] Payment failed for txId: $transactionId, payment: $paymentId", e)
-=======
                     else -> {
-                        logger.error(
-                            "[${accountProcessingInfo.accountName}] Payment failed for txId: $transactionId, payment: $paymentId",
-                            e
-                        )
->>>>>>> bbf56314
+                        logger.error("[$accountName] Payment failed for txId: $transactionId, payment: $paymentId", e)
 
                         paymentESService.update(paymentId) {
                             it.logProcessing(false, now(), transactionId, reason = e.message)
                         }
                     }
                 }
-
-                accountProcessingInfo.requestCounter.decrementAndGet()
             }
-<<<<<<< HEAD
-        }
-=======
         })
->>>>>>> bbf56314
     }
 }
 
